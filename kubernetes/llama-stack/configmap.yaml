--- conflicted
+++ resolved
@@ -138,17 +138,6 @@
       provider_id: rag-runtime
     - toolgroup_id: builtin::code_interpreter
       provider_id: code-interpreter
-<<<<<<< HEAD
-    - toolgroup_id: mcp::ansible
-      provider_id: model-context-protocol
-      mcp_endpoint:
-        uri: "http://ansible-mcp-server:8000/sse"
-    - toolgroup_id: mcp::github
-      provider_id: model-context-protocol
-      mcp_endpoint:
-        uri: "http://github-mcp-server-with-rh-nodejs:80/sse"
-=======
->>>>>>> b7a7391a
     - toolgroup_id: mcp::openshift
       provider_id: model-context-protocol
       mcp_endpoint:
