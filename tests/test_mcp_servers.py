import os
import json
import logging
import time
import csv
import pandas as pd
import matplotlib.pyplot as plt
import util
from typing import Dict, List, Any, Optional
from pathlib import Path
from datetime import datetime
from dotenv import load_dotenv
from llama_stack_client import LlamaStackClient
from llama_stack_client.lib.agents.agent import Agent
from llama_stack_client.lib.agents.event_logger import EventLogger

<<<<<<< HEAD
def test_mcp_server(file_path, REMOTE_MCP_URL, model, mcp_server_name):
=======

# Load environment variables
load_dotenv()


# Server configurations
def get_server_configs():
    """Return test configurations for different MCP servers."""
    return {
        "ansible": {
            "file_path": './queries/anisble_queries.json',
            "mcp_url": os.getenv('ANSIBLE_MCP_SERVER_URL'),
            "toolgroup_id": "mcp::ansible"
        },
        "github": {
            "file_path": './queries/github_queries.json',
            "mcp_url": os.getenv('GITHUB_MCP_SERVER_URL'),
            "toolgroup_id": "mcp::github"
        },
        "openshift": {
            "file_path": './queries/ocp_queries.json',
            "mcp_url": os.getenv('OCP_MCP_SERVER_URL'),
            "toolgroup_id": "mcp::openshift"
        },
        "custom": {
            "file_path": './queries/custom_queries.json',
            "mcp_url": os.getenv('CUSTOM_MCP_SERVER_URL'),
            "toolgroup_id": "mcp::custom_tool"
        }
    }
>>>>>>> d3aa470f


# Configure logging
def setup_logger():
    """Set up logging for tests."""
    logger = logging.getLogger("mcp_test")
    if logger.hasHandlers():
        logger.handlers.clear()

    logger.setLevel(logging.INFO)

    # Console handler
    console_handler = logging.StreamHandler()
    console_handler.setLevel(logging.INFO)
    console_formatter = logging.Formatter('%(message)s')
    console_handler.setFormatter(console_formatter)
    logger.addHandler(console_handler)

    # File handler
    log_dir = Path("logs")
    log_dir.mkdir(exist_ok=True)
    file_handler = logging.FileHandler(log_dir / "mcp_test.log")
    file_handler.setLevel(logging.INFO)
    file_formatter = logging.Formatter('%(asctime)s - %(name)s - %(levelname)s - %(message)s')
    file_handler.setFormatter(file_formatter)
    logger.addHandler(file_handler)

    return logger


def load_queries(file_path: str) -> List[Dict[str, str]]:
    """Load query strings from a JSON file."""
    try:
        with open(file_path, 'r') as file:
            data = json.load(file)

        if not isinstance(data, dict) or 'queries' not in data:
            raise ValueError(f"Invalid JSON format in {file_path}")

        # Return full query objects with ID for better test identification
        return data['queries']
    except FileNotFoundError:
        print(f"Query file not found: {file_path}")
        return []
    except json.JSONDecodeError:
        print(f"Invalid JSON in file: {file_path}")
        return []


def get_query_id(query_obj):
    """Extract an ID from a query object for better test identification."""
    if isinstance(query_obj, dict) and 'id' in query_obj:
        return query_obj['id']
    elif isinstance(query_obj, dict) and 'query' in query_obj:
        # Use first few words of query if no ID is available
        words = query_obj['query'].split()[:5]
        return '_'.join(words).lower().replace(',', '').replace('.', '')
    return "unknown_query"


def register_toolgroup_if_needed(
    client: LlamaStackClient,
    toolgroup_id: str,
    mcp_url: str,
    logger: logging.Logger
) -> bool:
    """Register a toolgroup if it doesn't exist. Returns success status."""
    try:
        registered_tools = client.tools.list()
        registered_toolgroups = set(t.toolgroup_id for t in registered_tools)

        logger.info(f"Available toolgroups: {registered_toolgroups}")

        if toolgroup_id not in registered_toolgroups:
            logger.info(f"Registering toolgroup: {toolgroup_id}")
            client.toolgroups.register(
                toolgroup_id=toolgroup_id,
                provider_id="model-context-protocol",
                mcp_endpoint={"uri": mcp_url},
            )
            logger.info(f"Successfully registered toolgroup: {toolgroup_id}")
        else:
            logger.info(f"Toolgroup {toolgroup_id} is already registered")

        return True
    except Exception as e:
        logger.error(f"Failed to register toolgroup {toolgroup_id}: {e}")
        return False


def execute_query(
    client: LlamaStackClient,
    prompt: str,
    model: str,
    toolgroup_id: str,
    instructions: Optional[str] = None,
    max_tokens: int = 4096
) -> Dict[str, Any]:
    """Execute a single query."""
    if instructions is None:
        instructions = """You are a helpful assistant. You have access to a number of tools.
            Whenever a tool is called, be sure return the Response in a friendly and helpful tone.
            When you are asked to search the web you must use a tool. Keep answers concise.
            """

    # Create agent with tools
    agent = Agent(
        client,
        model=model,
        instructions=instructions,
        tools=[toolgroup_id],
        tool_config={"tool_choice": "auto"},
        sampling_params={"max_tokens": max_tokens}
    )

    # Create session
    session_id = agent.create_session(session_name=f"Test_{toolgroup_id}_{int(time.time())}")

    # Execute query
    turn_response = agent.create_turn(
        messages=[
            {
                "role": "user",
                "content": prompt
            }
        ],
        session_id=session_id,
        stream=False
    )

    return turn_response


def add_metric(
    server_type: str,
    model: str,
    query_id: str,
    status: str,
    tool_call_match: bool,
    inference_not_empty: bool,
    error: str = ""
):
    """Add a metric record to the CSV file."""
    # Ensure results directory exists
    results_dir = Path("results")
    results_dir.mkdir(exist_ok=True)

    # Use a fixed CSV file name
    metrics_file = results_dir / "metrics.csv"

    # Create file with headers if it doesn't exist
    if not metrics_file.exists():
        with open(metrics_file, 'w', newline='') as f:
            writer = csv.writer(f)
            writer.writerow([
                'timestamp',
                'server_type',
                'model',
                'query_id',
                'status',
                'tool_call_match',
                'inference_not_empty',
                'error'
            ])

    # Append the new metric
    with open(metrics_file, 'a', newline='') as f:
        writer = csv.writer(f)
        writer.writerow([
            datetime.now().strftime("%Y-%m-%d %H:%M:%S"),
            server_type,
            model,
            query_id,
            status,
            tool_call_match,
            inference_not_empty,
            error
        ])


def run_test(server_type, model, query_obj, llama_client, logger):
    """Run a single test for a specific server type, model, and query."""
    server_configs = get_server_configs()
    config = server_configs[server_type]
    query_id = get_query_id(query_obj)
    prompt = query_obj['query']
    expected_tool_call = query_obj['tool_call']
    tool_call_match = False
    inference_not_empty = False

    # Register MCP URL if in config
    if config["mcp_url"]:
        logger.info(f"Registering {server_type}")
        # Set up for the query (register toolgroup)
        # If the server is not already registered or can't be registered skip
        if not register_toolgroup_if_needed(
            llama_client,
            config["toolgroup_id"],
            config["mcp_url"],
            logger
        ):
            return False

    logger.info(f"Testing query '{query_id}' for {server_type} with model {model}")
    logger.info(f"Query: {prompt[:50]}...")

    try:
        # Execute query
        response = execute_query(
            llama_client,
            prompt,
            model,
            config["toolgroup_id"]
        )
        # Get Tool execution and Inference steps
        steps = response.steps

        #Get tool used
        try:
            tools_used = steps[1].tool_calls[0].tool_name
        except Exception as e:
            logger.error(f"Error extracting tool name: {e}")
            tools_used = None
        tool_call_match = True if tools_used == expected_tool_call else False
        logger.info(f"Tool used: {tools_used} Tool expected: {expected_tool_call} match: {tool_call_match} ")

        #Check inference was not empty
        final_response = ""
        try:
            final_response = steps[2].api_model_response.content.strip()
            inference_not_empty = True if final_response != '' else False
        except Exception as e:
            logger.error(f"Error checking inference content: {e}")
            inference_not_empty = False
        logger.info(f'Inference not empty: {inference_not_empty}')
        logger.info(f"Query '{query_id}' succeeded with model {model} and the response \n {final_response}")

        # Record success metrics
        add_metric(
            server_type=server_type,
            model=model,
            query_id=query_id,
            status="SUCCESS",
            tool_call_match=tool_call_match,
            inference_not_empty=inference_not_empty,
        )

        return True

    except Exception as e:
        error_msg = str(e)
        logger.error(f"Query '{query_id}' failed with model {model}: {error_msg}")

        # Record failure metrics
        add_metric(
            server_type=server_type,
            model=model,
            query_id=query_id,
            status="FAILURE",
            tool_call_match=False,
            inference_not_empty=False,
            error=error_msg
        )

        return False


def main():
    """Main function to run all tests."""
    # Set up logger
    logger = setup_logger()

    # Create client
    base_url = os.getenv('REMOTE_BASE_URL')
    if not base_url:
        logger.error("REMOTE_BASE_URL environment variable not set")
        return

    llama_client = LlamaStackClient(base_url=base_url)

    # Define models to test
    models = ["meta-llama/Llama-3.2-3B-Instruct", "ibm-granite/granite-3.2-8b-instruct"]

    # Get server configurations
    server_configs = get_server_configs()

    # Track statistics
    total_tests = 0
    successful_tests = 0

    # Loop through models (outermost loop)
    for model in models:
        logger.info(f"\n=== Testing with model: {model} ===\n")

        # Loop through server types
        for server_type, config in server_configs.items():

            # Load queries for this server
            queries = load_queries(config["file_path"])
            if not queries:
                logger.info(f"No queries found for {server_type}")
                continue

            logger.info(f"Running {len(queries)} queries for {server_type}")

            # Loop through queries (innermost loop)
            for query_obj in queries:
                total_tests += 1
                success = run_test(server_type, model, query_obj, llama_client, logger)
                if success:
                    successful_tests += 1

    # Print summary
    logger.info(f"\n=== Test Summary ===")
    logger.info(f"Total tests: {total_tests}")
    logger.info(f"Successful tests: {successful_tests}")
    logger.info(f"Failed tests: {total_tests - successful_tests}")
    if total_tests > 0:
        success_rate = (successful_tests / total_tests) * 100
        logger.info(f"Success rate: {success_rate:.1f}%")


if __name__ == "__main__":
<<<<<<< HEAD
    load_dotenv()

    ansible_mcp_server_url = os.getenv('ANSIBLE_MCP_SERVER_URL')
    github_mcp_server_url = os.getenv('GITHUB_MCP_SERVER_URL')
    ocp_mcp_server_url = os.getenv('OCP_MCP_SERVER_URL')
    custom_mcp_server_url = os.getenv('CUSTOM_MCP_SERVER_URL')
    # Call the function with the file path
    ansible_file_path = './queries/ansible_queries.json'
    custom_file_path = './queries/custom_queries.json'
    github_file_path = './queries/github_queries.json'
    openshift_file_path = './queries/ocp_queries.json'

    test_mcp_server(ansible_file_path,ansible_mcp_server_url,"meta-llama/Llama-3.2-3B-Instruct","mcp::ansible")
    test_mcp_server(github_file_path,github_mcp_server_url,"ibm-granite/granite-3.2-8b-instruct","mcp::github")
    test_mcp_server(openshift_file_path,ocp_mcp_server_url,"ibm-granite/granite-3.2-8b-instruct","mcp::openshift")
    test_mcp_server(custom_file_path,custom_mcp_server_url,"meta-llama/Llama-3.2-3B-Instruct","mcp::custom_tool")
=======
    main()

    # Load the CSV file into a DataFrame
    file_path = './results/metrics.csv'
    df = pd.read_csv(file_path)

    # Plot the overall comparison of correct tool call
    fig, ax = plt.subplots(figsize=(8, 6))
    util.add_plot(fig, ax, df, column_name='tool_call_match', title='Overall comparison check of correct tool call')
    plt.tight_layout()
    plt.show()

    # Plot comparison of correct tool call for each server type
    util.subplots_comparison(df, column_name='tool_call_match')

    # Plot the overall comparison of inference not empty
    fig, ax = plt.subplots(figsize=(8, 6))
    util.add_plot(fig, ax, df, column_name='inference_not_empty', title='Overall comparison check of inference not empty')
    plt.tight_layout()
    plt.show()

    # Plot comparison of inference not empty for each server type
    util.subplots_comparison(df, column_name='inference_not_empty')
>>>>>>> d3aa470f
<|MERGE_RESOLUTION|>--- conflicted
+++ resolved
@@ -14,9 +14,6 @@
 from llama_stack_client.lib.agents.agent import Agent
 from llama_stack_client.lib.agents.event_logger import EventLogger
 
-<<<<<<< HEAD
-def test_mcp_server(file_path, REMOTE_MCP_URL, model, mcp_server_name):
-=======
 
 # Load environment variables
 load_dotenv()
@@ -27,7 +24,7 @@
     """Return test configurations for different MCP servers."""
     return {
         "ansible": {
-            "file_path": './queries/anisble_queries.json',
+            "file_path": './queries/ansible_queries.json',
             "mcp_url": os.getenv('ANSIBLE_MCP_SERVER_URL'),
             "toolgroup_id": "mcp::ansible"
         },
@@ -47,7 +44,6 @@
             "toolgroup_id": "mcp::custom_tool"
         }
     }
->>>>>>> d3aa470f
 
 
 # Configure logging
@@ -371,24 +367,6 @@
 
 
 if __name__ == "__main__":
-<<<<<<< HEAD
-    load_dotenv()
-
-    ansible_mcp_server_url = os.getenv('ANSIBLE_MCP_SERVER_URL')
-    github_mcp_server_url = os.getenv('GITHUB_MCP_SERVER_URL')
-    ocp_mcp_server_url = os.getenv('OCP_MCP_SERVER_URL')
-    custom_mcp_server_url = os.getenv('CUSTOM_MCP_SERVER_URL')
-    # Call the function with the file path
-    ansible_file_path = './queries/ansible_queries.json'
-    custom_file_path = './queries/custom_queries.json'
-    github_file_path = './queries/github_queries.json'
-    openshift_file_path = './queries/ocp_queries.json'
-
-    test_mcp_server(ansible_file_path,ansible_mcp_server_url,"meta-llama/Llama-3.2-3B-Instruct","mcp::ansible")
-    test_mcp_server(github_file_path,github_mcp_server_url,"ibm-granite/granite-3.2-8b-instruct","mcp::github")
-    test_mcp_server(openshift_file_path,ocp_mcp_server_url,"ibm-granite/granite-3.2-8b-instruct","mcp::openshift")
-    test_mcp_server(custom_file_path,custom_mcp_server_url,"meta-llama/Llama-3.2-3B-Instruct","mcp::custom_tool")
-=======
     main()
 
     # Load the CSV file into a DataFrame
@@ -411,5 +389,4 @@
     plt.show()
 
     # Plot comparison of inference not empty for each server type
-    util.subplots_comparison(df, column_name='inference_not_empty')
->>>>>>> d3aa470f
+    util.subplots_comparison(df, column_name='inference_not_empty')